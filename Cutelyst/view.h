--- conflicted
+++ resolved
@@ -68,16 +68,12 @@
      * using an ActionView
      */
     bool doExecute(Context *c) final;
-<<<<<<< HEAD
 
 protected:
     /*!
      * A derived class using pimpl should call this constructor, to reduce the number of memory allocations
      */
     explicit View(ComponentPrivate *d, QObject *parent, const QString &name);
-=======
-    ViewPrivate* d_ptr;
->>>>>>> 18004128
 };
 
 }
