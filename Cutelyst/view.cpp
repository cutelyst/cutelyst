/*
 * Copyright (C) 2013-2017 Daniel Nicoletti <dantti12@gmail.com>
 *
 * This library is free software; you can redistribute it and/or
 * modify it under the terms of the GNU Lesser General Public
 * License as published by the Free Software Foundation; either
 * version 2.1 of the License, or (at your option) any later version.
 *
 * This library is distributed in the hope that it will be useful,
 * but WITHOUT ANY WARRANTY; without even the implied warranty of
 * MERCHANTABILITY or FITNESS FOR A PARTICULAR PURPOSE.  See the GNU
 * Lesser General Public License for more details.
 *
 * You should have received a copy of the GNU Lesser General Public
 * License along with this library; if not, write to the Free Software
 * Foundation, Inc., 51 Franklin Street, Fifth Floor, Boston, MA  02110-1301  USA
 */

#include "view.h"

#include "common.h"

#include <Cutelyst/Context>
#include <Cutelyst/Response>

#include <QtCore/QVariant>
#include <QtCore/QLoggingCategory>

namespace Cutelyst {
class ViewPrivate {
public:
    qint32 minimalSizeToDeflate = -1;
};
}

using namespace Cutelyst;

View::View(QObject *parent, const QString &name) : Component(parent), d_ptr(new ViewPrivate)
{
    setName(name);
}

View::View(ComponentPrivate *d, QObject *parent, const QString &name) : Component(d, parent)
{
<<<<<<< HEAD
    setName(name);
=======
    delete d_ptr;
>>>>>>> 18004128
}

Component::Modifiers View::modifiers() const
{
    return Component::OnlyExecute;
}

bool View::doExecute(Context *c)
{
    Q_D(const View);
    Response *response = c->response();
    if (response->hasBody()) {
        // Ignore if we already have a body
        return true;
    }

    const QByteArray output = render(c);
    if (Q_UNLIKELY(c->error())) {
        const auto errors = c->errors();
        for (const QString &error : errors) {
            qCCritical(CUTELYST_VIEW) << error;
        }
    }
    const QString acceptEncoding = c->req()->header(QStringLiteral("ACCEPT_ENCODING"));
    if (d->minimalSizeToDeflate >= 0 && output.count() > d->minimalSizeToDeflate &&
        acceptEncoding.contains(QLatin1String("deflate"), Qt::CaseInsensitive)) {
        QByteArray compressedData = qCompress(output); // Use  zlib's default compression
        compressedData.remove(0, 6); // Remove qCompress and zlib headers
        compressedData.chop(4); // Remove zlib tailer
        response->headers().setContentEncoding(QStringLiteral("deflate"));
        response->setBody(compressedData);
    } else {
        response->setBody(output);
    }
    return !c->error();
}

void View::setMinimalSizeToDeflate(qint32 minSize) {
    Q_D(View);
    d->minimalSizeToDeflate = minSize;
}
#include "moc_view.cpp"<|MERGE_RESOLUTION|>--- conflicted
+++ resolved
@@ -42,11 +42,7 @@
 
 View::View(ComponentPrivate *d, QObject *parent, const QString &name) : Component(d, parent)
 {
-<<<<<<< HEAD
     setName(name);
-=======
-    delete d_ptr;
->>>>>>> 18004128
 }
 
 Component::Modifiers View::modifiers() const
